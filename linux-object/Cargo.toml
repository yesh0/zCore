[package]
name = "linux-object"
version = "0.1.0"
authors = ["Runji Wang <wangrunji0408@163.com>"]
edition = "2018"
description = "Linux kernel objects"

# See more keys and their definitions at https://doc.rust-lang.org/cargo/reference/manifest.html

[dependencies]
async-trait = "0.1"
log = "0.4"
spin = "0.9"
xmas-elf = "0.7"
bitflags = "1.3"
hashbrown = "0.9"
numeric-enum-macro = "0.2"
zircon-object = { path = "../zircon-object", features = ["elf"] }
kernel-hal = { path = "../kernel-hal", default-features = false }
downcast-rs = { version = "1.2", default-features = false }
lazy_static = { version = "1.4", features = ["spin_no_std"] }
rcore-fs = { git = "https://github.com/rcore-os/rcore-fs", rev = "1a3246b" }
rcore-fs-sfs = { git = "https://github.com/rcore-os/rcore-fs", rev = "1a3246b" }
rcore-fs-ramfs = { git = "https://github.com/rcore-os/rcore-fs", rev = "1a3246b" }
rcore-fs-mountfs = { git = "https://github.com/rcore-os/rcore-fs", rev = "1a3246b" }
rcore-fs-devfs = { git = "https://github.com/rcore-os/rcore-fs", rev = "1a3246b" }
cfg-if = "1.0"
zcore-drivers = { path = "../drivers", features = ["virtio"] }
<<<<<<< HEAD
lock = { git = "https://github.com/Luchangcheng2333/kernel-sync", rev = "6df528d" }
=======
lock = { git = "https://github.com/DeathWish5/kernel-sync", rev = "01b2e70" }
smoltcp = { git = "https://github.com/smoltcp-rs/smoltcp", rev = "35e833e3", default-features = false, features = ["log", "alloc", "verbose", "proto-ipv4", "proto-ipv6", "proto-igmp", "medium-ip", "medium-ethernet", "socket-raw", "socket-udp", "socket-tcp", "socket-icmp", "async"] }
>>>>>>> d74dfad9

# LibOS mode
[target.'cfg(not(target_os = "none"))'.dependencies]

# Bare-metal mode
[target.'cfg(target_os = "none")'.dependencies]<|MERGE_RESOLUTION|>--- conflicted
+++ resolved
@@ -26,12 +26,8 @@
 rcore-fs-devfs = { git = "https://github.com/rcore-os/rcore-fs", rev = "1a3246b" }
 cfg-if = "1.0"
 zcore-drivers = { path = "../drivers", features = ["virtio"] }
-<<<<<<< HEAD
-lock = { git = "https://github.com/Luchangcheng2333/kernel-sync", rev = "6df528d" }
-=======
-lock = { git = "https://github.com/DeathWish5/kernel-sync", rev = "01b2e70" }
+lock = { git = "https://github.com/DeathWish5/kernel-sync", rev = "766fbb5" }
 smoltcp = { git = "https://github.com/smoltcp-rs/smoltcp", rev = "35e833e3", default-features = false, features = ["log", "alloc", "verbose", "proto-ipv4", "proto-ipv6", "proto-igmp", "medium-ip", "medium-ethernet", "socket-raw", "socket-udp", "socket-tcp", "socket-icmp", "async"] }
->>>>>>> d74dfad9
 
 # LibOS mode
 [target.'cfg(not(target_os = "none"))'.dependencies]
