//! Linux time objects

use alloc::sync::Arc;
use core::time::Duration;
use rcore_fs::vfs::*;

/// TimeSpec struct for clock_gettime, similar to Timespec
#[repr(C)]
#[derive(Debug, Copy, Clone, Default)]
pub struct TimeSpec {
    /// seconds
    pub sec: usize,
    /// nano seconds
    pub nsec: usize,
}

/// TimeVal struct for gettimeofday
#[repr(C)]
#[derive(Debug, Copy, Clone, Default)]
pub struct TimeVal {
    /// seconds
    pub sec: usize,
    /// microsecond
    pub usec: usize,
}

impl TimeVal {
    /// create TimeVal
    pub fn now() -> TimeVal {
        TimeSpec::now().into()
    }
    /// to msec
    pub fn to_msec(&self) -> usize {
        self.sec * 1_000 + self.usec / 1_000
    }
}

impl TimeSpec {
    /// create TimeSpec
    pub fn now() -> TimeSpec {
        let time = kernel_hal::timer::timer_now();
        TimeSpec {
            sec: time.as_secs() as usize,
            nsec: (time.as_nanos() % 1_000_000_000) as usize,
        }
    }

    /// update TimeSpec for a file inode
    /// TODO: more precise; update when write
    pub fn update(inode: &Arc<dyn INode>) {
        let now = TimeSpec::now().into();
        if let Ok(mut metadata) = inode.metadata() {
            metadata.atime = now;
            metadata.mtime = now;
            metadata.ctime = now;
            // silently fail for device file
            inode.set_metadata(&metadata).ok();
        }
    }

    /// to msec
    pub fn to_msec(&self) -> usize {
        self.sec * 1_000 + self.nsec / 1_000_000
    }
}

impl From<Timespec> for TimeSpec {
    fn from(t: Timespec) -> Self {
        Self {
            sec: t.sec as _,
            nsec: t.nsec as _,
        }
    }
}

impl From<TimeSpec> for Timespec {
    fn from(t: TimeSpec) -> Self {
        Self {
            sec: t.sec as _,
            nsec: t.nsec as _,
        }
    }
}

impl From<TimeSpec> for Duration {
    fn from(t: TimeSpec) -> Self {
        Self::new(t.sec as _, t.nsec as _)
    }
}

impl From<TimeSpec> for TimeVal {
    fn from(t: TimeSpec) -> Self {
        Self {
            sec: t.sec,
            usec: t.nsec / 1_000,
        }
    }
}

/// RUsage for sys_getrusage()
/// ignore other fields for now
#[repr(C)]
pub struct RUsage {
    /// user CPU time used
    pub utime: TimeVal,
    /// system CPU time used
    pub stime: TimeVal,
}

/// Tms for times()
#[repr(C)]
#[derive(Debug, Copy, Clone)]
pub struct Tms {
    /// user time
    pub tms_utime: u64,
    /// system time
    pub tms_stime: u64,
    /// user time of children
    pub tms_cutime: u64,
    /// system time of children
    pub tms_cstime: u64,
}

/// Clock id
#[derive(Debug)]
#[repr(usize)]
pub enum ClockId {
    /// missing documentation
    ClockRealTime = 0,
    /// missing documentation
    ClockMonotonic = 1,
    /// missing documentation
    ClockProcessCpuTimeId = 2,
    /// missing documentation
    ClockThreadCpuTimeId = 3,
    /// missing documentation
    ClockMonotonicRaw = 4,
    /// missing documentation
    ClockRealTimeCoarse = 5,
    /// missing documentation
    ClockMonotonicCoarse = 6,
    /// missing documentation
    ClockBootTime = 7,
    /// missing documentation
    ClockRealTimeAlarm = 8,
    /// missing documentation
    ClockBootTimeAlarm = 9,
}

impl From<usize> for ClockId {
    fn from(t: usize) -> ClockId {
        match t {
            0 => ClockId::ClockRealTime,
            1 => ClockId::ClockMonotonic,
            2 => ClockId::ClockProcessCpuTimeId,
            3 => ClockId::ClockThreadCpuTimeId,
            4 => ClockId::ClockMonotonicRaw,
            5 => ClockId::ClockRealTimeCoarse,
            6 => ClockId::ClockMonotonicCoarse,
            7 => ClockId::ClockBootTime,
            8 => ClockId::ClockRealTimeAlarm,
            9 => ClockId::ClockBootTimeAlarm,
            _ => unreachable!(),
        }
    }
}

/// Clock Flags
#[derive(Debug)]
#[repr(usize)]
pub enum ClockFlags {
    /// missing documentation
    ZeroFlag = 0,
    /// missing documentation
    TimerAbsTime = 1,
}

impl From<usize> for ClockFlags {
    fn from(t: usize) -> ClockFlags {
        match t {
            0 => ClockFlags::ZeroFlag,
            1 => ClockFlags::TimerAbsTime,
            _ => unreachable!(),
        }
    }
<<<<<<< HEAD
}

/// nanosleep
pub async fn nanosleep(dur: Duration) {
    use kernel_hal::{thread, timer};
    thread::sleep_until(timer::timer_now() + dur).await;
=======
>>>>>>> 0c37bb34
}<|MERGE_RESOLUTION|>--- conflicted
+++ resolved
@@ -183,13 +183,4 @@
             _ => unreachable!(),
         }
     }
-<<<<<<< HEAD
-}
-
-/// nanosleep
-pub async fn nanosleep(dur: Duration) {
-    use kernel_hal::{thread, timer};
-    thread::sleep_until(timer::timer_now() + dur).await;
-=======
->>>>>>> 0c37bb34
 }