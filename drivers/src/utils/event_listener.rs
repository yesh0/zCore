use alloc::{boxed::Box, vec::Vec};
<<<<<<< HEAD

// use spin::Mutex;
use lock::Mutex;
=======
use spin::Mutex;
>>>>>>> d8e4efad

/// A type alias for the closure to handle device event.
pub type EventHandler<T = ()> = Box<dyn Fn(&T) + Send + Sync>;

/// Device event listener.
///
/// It keeps a series of [`EventHandler`]s that handle events of one single type.
pub struct EventListener<T = ()> {
    events: Mutex<Vec<(EventHandler<T>, bool)>>,
}

impl<T> EventListener<T> {
    /// Construct a new, empty `EventListener`.
    pub fn new() -> Self {
        Self {
            events: Mutex::new(Vec::new()),
        }
    }

    /// Register a new `handler` into this `EventListener`.
    ///
    /// If `once` is `true`, the `handler` will be removed once it handles an event.
    pub fn subscribe(&self, handler: EventHandler<T>, once: bool) {
        self.events.lock().push((handler, once));
    }

    /// Send an event to the `EventListener`.
    ///
    /// All the handlers handle the event, and those marked `once` will be removed immediately.
    pub fn trigger(&self, event: T) {
        self.events.lock().retain(|(f, once)| {
            f(&event);
            !once
        });
    }
}

impl<T> Default for EventListener<T> {
    fn default() -> Self {
        Self::new()
    }
}<|MERGE_RESOLUTION|>--- conflicted
+++ resolved
@@ -1,11 +1,6 @@
 use alloc::{boxed::Box, vec::Vec};
-<<<<<<< HEAD
 
-// use spin::Mutex;
 use lock::Mutex;
-=======
-use spin::Mutex;
->>>>>>> d8e4efad
 
 /// A type alias for the closure to handle device event.
 pub type EventHandler<T = ()> = Box<dyn Fn(&T) + Send + Sync>;
