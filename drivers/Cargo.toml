--- conflicted
+++ resolved
@@ -49,12 +49,8 @@
     "socket-icmp",
     "async",
 ] }
-<<<<<<< HEAD
-d1-pac = { version = "0.0.25", optional = true }
+d1-pac = { version = "0.0.27", optional = true }
 volatile = "0.3"
-=======
-d1-pac = { version = "0.0.27", optional = true }
->>>>>>> a2899a35
 
 # LibOS mode
 [target.'cfg(not(target_os = "none"))'.dependencies]
