[package]
name = "zcore-drivers"
version = "0.1.0"
authors = ["Yuekai Jia <equation618@gmail.com>"]
edition = "2018"
description = "Device drivers of zCore"

# See more keys and their definitions at https://doc.rust-lang.org/cargo/reference/manifest.html

[features]
graphic = ["rcore-console"]
mock = ["async-std", "sdl2"]
virtio = ["virtio-drivers"]

[dependencies]
log = "0.4"
spin = "0.9"
cfg-if = "1.0"
bitflags = "1.3"
lazy_static = "1.4"
numeric-enum-macro = "0.2"
<<<<<<< HEAD
device_tree = { git = "https://github.91chi.fun//https://github.com/rcore-os/device_tree-rs.git", rev = "2f2e55f" }
bitmap-allocator = { git = "https://github.91chi.fun//https://github.com/rcore-os/bitmap-allocator.git", rev = "b3f9f51" }
virtio-drivers = { git = "https://github.91chi.fun//https://github.com/rcore-os/virtio-drivers", rev = "2aaf7d6", optional = true }
rcore-console = { git = "https://github.91chi.fun//https://github.com/rcore-os/rcore-console", default-features = false, rev = "ca5b1bc", optional = true }
# smoltcp = { git = "https://github.91chi.fun//https://github.com/smoltcp-rs/smoltcp", rev = "35e833e3", default-features = false, features = ["log", "alloc", "verbose", "proto-ipv4", "proto-ipv6", "proto-igmp", "medium-ip", "medium-ethernet", "socket-raw", "socket-udp", "socket-tcp", "socket-icmp"] }
=======
device_tree = { git = "https://github.com/rcore-os/device_tree-rs", rev = "2f2e55f" }
bitmap-allocator = { git = "https://github.com/rcore-os/bitmap-allocator", rev = "b3f9f51" }
pci = { git = "https://github.com/rcore-os/pci-rs", rev = "a4e7cea6" }
virtio-drivers = { git = "https://github.com/rcore-os/virtio-drivers", rev = "2aaf7d6", optional = true }
rcore-console = { git = "https://github.com/rcore-os/rcore-console", default-features = false, rev = "ca5b1bc", optional = true }
# smoltcp = { git = "https://github.com/smoltcp-rs/smoltcp", rev = "35e833e3", default-features = false, features = ["log", "alloc", "verbose", "proto-ipv4", "proto-ipv6", "proto-igmp", "medium-ip", "medium-ethernet", "socket-raw", "socket-udp", "socket-tcp", "socket-icmp"] }
>>>>>>> 5389c418
smoltcp = { git = "https://gitee.com/gcyyfun/smoltcp", rev="043eb60", default-features = false, features = ["alloc","log", "async", "medium-ethernet","proto-ipv4", "proto-igmp", "socket-icmp", "socket-udp", "socket-tcp", "socket-raw"] }

[target.'cfg(not(target_os = "none"))'.dependencies]
async-std = { version = "1.10", optional = true }
sdl2 = { version = "0.34", optional = true }

[target.'cfg(target_arch = "x86_64")'.dependencies]
acpi = "4.0"
x2apic = "0.4"
x86_64 = "0.14"

[target.'cfg(any(target_arch = "riscv32", target_arch = "riscv64"))'.dependencies]
riscv = { git = "https://github.91chi.fun//https://github.com/rust-embedded/riscv", rev = "cd31989", features = ["inline-asm"] }<|MERGE_RESOLUTION|>--- conflicted
+++ resolved
@@ -19,20 +19,12 @@
 bitflags = "1.3"
 lazy_static = "1.4"
 numeric-enum-macro = "0.2"
-<<<<<<< HEAD
-device_tree = { git = "https://github.91chi.fun//https://github.com/rcore-os/device_tree-rs.git", rev = "2f2e55f" }
-bitmap-allocator = { git = "https://github.91chi.fun//https://github.com/rcore-os/bitmap-allocator.git", rev = "b3f9f51" }
-virtio-drivers = { git = "https://github.91chi.fun//https://github.com/rcore-os/virtio-drivers", rev = "2aaf7d6", optional = true }
-rcore-console = { git = "https://github.91chi.fun//https://github.com/rcore-os/rcore-console", default-features = false, rev = "ca5b1bc", optional = true }
-# smoltcp = { git = "https://github.91chi.fun//https://github.com/smoltcp-rs/smoltcp", rev = "35e833e3", default-features = false, features = ["log", "alloc", "verbose", "proto-ipv4", "proto-ipv6", "proto-igmp", "medium-ip", "medium-ethernet", "socket-raw", "socket-udp", "socket-tcp", "socket-icmp"] }
-=======
 device_tree = { git = "https://github.com/rcore-os/device_tree-rs", rev = "2f2e55f" }
 bitmap-allocator = { git = "https://github.com/rcore-os/bitmap-allocator", rev = "b3f9f51" }
 pci = { git = "https://github.com/rcore-os/pci-rs", rev = "a4e7cea6" }
 virtio-drivers = { git = "https://github.com/rcore-os/virtio-drivers", rev = "2aaf7d6", optional = true }
 rcore-console = { git = "https://github.com/rcore-os/rcore-console", default-features = false, rev = "ca5b1bc", optional = true }
 # smoltcp = { git = "https://github.com/smoltcp-rs/smoltcp", rev = "35e833e3", default-features = false, features = ["log", "alloc", "verbose", "proto-ipv4", "proto-ipv6", "proto-igmp", "medium-ip", "medium-ethernet", "socket-raw", "socket-udp", "socket-tcp", "socket-icmp"] }
->>>>>>> 5389c418
 smoltcp = { git = "https://gitee.com/gcyyfun/smoltcp", rev="043eb60", default-features = false, features = ["alloc","log", "async", "medium-ethernet","proto-ipv4", "proto-igmp", "socket-icmp", "socket-udp", "socket-tcp", "socket-raw"] }
 
 [target.'cfg(not(target_os = "none"))'.dependencies]
