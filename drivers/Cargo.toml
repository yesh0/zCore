[package]
name = "zcore-drivers"
version = "0.1.0"
authors = ["Yuekai Jia <equation618@gmail.com>"]
edition = "2018"
description = "Device drivers of zCore"

# See more keys and their definitions at https://doc.rust-lang.org/cargo/reference/manifest.html

[features]
graphic = ["rcore-console"]
mock = ["async-std", "sdl2"]
virtio = ["virtio-drivers"]

[dependencies]
log = "0.4"
spin = "0.9"
cfg-if = "1.0"
bitflags = "1.3"
lazy_static = "1.4"
numeric-enum-macro = "0.2"
device_tree = { git = "https://github.com/rcore-os/device_tree-rs", rev = "2f2e55f" }
bitmap-allocator = { git = "https://github.com/rcore-os/bitmap-allocator", rev = "b3f9f51" }
pci = { git = "https://github.com/rcore-os/pci-rs", rev = "a4e7cea6" }
virtio-drivers = { git = "https://github.com/rcore-os/virtio-drivers", rev = "2aaf7d6", optional = true }
rcore-console = { git = "https://github.com/rcore-os/rcore-console", default-features = false, rev = "ca5b1bc", optional = true }
lock = { git = "https://github.com/DeathWish5/kernel-sync" }
# smoltcp = { git = "https://github.com/smoltcp-rs/smoltcp", rev = "35e833e3", default-features = false, features = ["log", "alloc", "verbose", "proto-ipv4", "proto-ipv6", "proto-igmp", "medium-ip", "medium-ethernet", "socket-raw", "socket-udp", "socket-tcp", "socket-icmp"] }
smoltcp = { git = "https://gitee.com/gcyyfun/smoltcp", rev="043eb60", default-features = false, features = ["alloc","log", "async", "medium-ethernet","proto-ipv4", "proto-igmp", "socket-icmp", "socket-udp", "socket-tcp", "socket-raw"] }

<<<<<<< HEAD
[target.'cfg(target_arch = "aarch64")'.dependencies]
tock-registers = "0.7"

=======
# LibOS mode
>>>>>>> b1eb0c8d
[target.'cfg(not(target_os = "none"))'.dependencies]
async-std = { version = "1.10", optional = true }
sdl2 = { version = "0.34", optional = true }

# Bare-metal mode
[target.'cfg(target_os = "none")'.dependencies]


[target.'cfg(target_arch = "x86_64")'.dependencies]
acpi = "4.1"
x2apic = "0.4"
x86_64 = "0.14"

[target.'cfg(any(target_arch = "riscv32", target_arch = "riscv64"))'.dependencies]
riscv = { git = "https://github.com/rust-embedded/riscv", rev = "cd31989", features = ["inline-asm"] }<|MERGE_RESOLUTION|>--- conflicted
+++ resolved
@@ -28,13 +28,10 @@
 # smoltcp = { git = "https://github.com/smoltcp-rs/smoltcp", rev = "35e833e3", default-features = false, features = ["log", "alloc", "verbose", "proto-ipv4", "proto-ipv6", "proto-igmp", "medium-ip", "medium-ethernet", "socket-raw", "socket-udp", "socket-tcp", "socket-icmp"] }
 smoltcp = { git = "https://gitee.com/gcyyfun/smoltcp", rev="043eb60", default-features = false, features = ["alloc","log", "async", "medium-ethernet","proto-ipv4", "proto-igmp", "socket-icmp", "socket-udp", "socket-tcp", "socket-raw"] }
 
-<<<<<<< HEAD
 [target.'cfg(target_arch = "aarch64")'.dependencies]
 tock-registers = "0.7"
 
-=======
 # LibOS mode
->>>>>>> b1eb0c8d
 [target.'cfg(not(target_os = "none"))'.dependencies]
 async-std = { version = "1.10", optional = true }
 sdl2 = { version = "0.34", optional = true }
