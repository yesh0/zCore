--- conflicted
+++ resolved
@@ -5,14 +5,11 @@
     "zircon-loader",
     "linux-syscall",
     "linux-loader",
-<<<<<<< HEAD
     "kernel-hal-unix",
     "kernel-hal-bare",
 	"zCore",
 	"rboot"
-=======
     "kernel-hal",
     "kernel-hal-bare",
     "kernel-hal-bare",
->>>>>>> 9f2bc0ef
 ]