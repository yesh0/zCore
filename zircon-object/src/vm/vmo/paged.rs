--- conflicted
+++ resolved
@@ -32,7 +32,6 @@
         /// The right child.
         right: WeakRef,
     },
-    Slice,
 }
 
 impl VMOType {
@@ -90,13 +89,8 @@
     contiguous: bool,
     /// A weak reference to myself.
     self_ref: WeakRef,
-<<<<<<< HEAD
     /// Sum of pin_count
     pin_count: usize,
-=======
-    /// Children created by create_slice
-    children: Vec<WeakRef>,
->>>>>>> eff63cef
 }
 
 /// Page state in VMO.
@@ -170,11 +164,7 @@
             cache_policy: CachePolicy::Cached,
             contiguous: false,
             self_ref: Default::default(),
-<<<<<<< HEAD
             pin_count: 0,
-=======
-            children: Vec::new(),
->>>>>>> eff63cef
         })
     }
 
@@ -371,7 +361,6 @@
 
     fn create_child(
         &self,
-<<<<<<< HEAD
         offset: usize,
         len: usize,
         user_id: KoID,
@@ -426,20 +415,6 @@
             pin_count: 0,
         });
         Ok(obj)
-=======
-        is_slice: bool,
-        offset: usize,
-        len: usize,
-        user_id: KoID,
-    ) -> Arc<dyn VMObjectTrait> {
-        assert!(page_aligned(offset));
-        assert!(page_aligned(len));
-        if !is_slice {
-            self.inner.lock().create_child(offset, len, user_id)
-        } else {
-            self.inner.lock().create_slice(offset, len, user_id)
-        }
->>>>>>> eff63cef
     }
 
     fn append_mapping(&self, mapping: Weak<VmMapping>) {
@@ -799,7 +774,7 @@
         let mut inner = self.inner.lock();
         inner.contiguous = true;
         for (i, f) in frames.drain(0..).enumerate() {
-            kernel_hal::frame_zero(f.addr());
+            kernel_hal::frame_zero_in_range(f.addr(), 0, PAGE_SIZE);
             let mut state = PageState::new(f);
             state.pin_count += 1;
             inner.frames.insert(i, state);
@@ -891,13 +866,8 @@
     ///  ^remove
     /// ```
     fn remove_child(&mut self, child: &WeakRef) {
-<<<<<<< HEAD
         // a child slice do not have to belong to a hidden parent
         if !self.type_.is_hidden() {
-=======
-        if !self.type_.is_hidden() {
-            self.children.retain(|ch| !child.ptr_eq(ch));
->>>>>>> eff63cef
             return;
         }
         let (tag, other_child) = self.type_.get_tag_and_other(child);
@@ -927,47 +897,6 @@
             );
         }
         child.parent = self.parent.take();
-    }
-
-    /// Create a slice child VMO
-    fn create_slice(&mut self, offset: usize, len: usize, user_id: KoID) -> Arc<VMObjectPaged> {
-        let (parent, parent_offset, parent_limit) = if self.type_.is_slice() {
-            (
-                self.parent.clone(),
-                offset + self.parent_offset,
-                (offset + len).min(self.size) + self.parent_offset,
-            )
-        } else {
-            (
-                Some(self.self_ref.upgrade().unwrap()),
-                offset,
-                (offset + len).min(self.size),
-            )
-        };
-        let child = VMObjectPaged::wrap(VMObjectPagedInner {
-            user_id,
-            type_: VMOType::Slice,
-            parent,
-            parent_offset,
-            parent_limit,
-            size: len,
-            frames: BTreeMap::new(),
-            mappings: Vec::new(),
-            cache_policy: CachePolicy::Cached,
-            self_ref: Default::default(),
-            children: Vec::new(),
-        });
-        let mut inner = child.inner.lock();
-        inner.self_ref = Arc::downgrade(&child);
-        if self.type_.is_slice() {
-            let parent = self.parent.as_ref().unwrap();
-            let mut locked_parent = parent.inner.lock();
-            locked_parent.children.push(inner.self_ref.clone());
-        } else {
-            self.children.push(inner.self_ref.clone());
-        }
-        drop(inner);
-        child
     }
 
     /// Create a snapshot child VMO.
@@ -993,11 +922,7 @@
             cache_policy: CachePolicy::Cached,
             contiguous: false,
             self_ref: Default::default(),
-<<<<<<< HEAD
             pin_count: 0,
-=======
-            children: Vec::new(),
->>>>>>> eff63cef
         });
         // construct a hidden VMO as shared parent
         let hidden = VMObjectPaged::wrap(VMObjectPagedInner {
@@ -1015,11 +940,7 @@
             cache_policy: CachePolicy::Cached,
             contiguous: self.contiguous,
             self_ref: Default::default(),
-<<<<<<< HEAD
             pin_count: self.pin_count,
-=======
-            children: Vec::new(),
->>>>>>> eff63cef
         });
         // update parent's child
         if let Some(parent) = self.parent.take() {
@@ -1173,11 +1094,7 @@
     #[test]
     fn create_child() {
         let vmo = VmObject::new_paged(1);
-<<<<<<< HEAD
         let child_vmo = vmo.create_child(false, 0, PAGE_SIZE).unwrap();
-=======
-        let child_vmo = vmo.create_child(false, false, 0, PAGE_SIZE);
->>>>>>> eff63cef
 
         // write to parent and make sure clone doesn't see it
         vmo.test_write(0, 1);
@@ -1194,13 +1111,8 @@
     #[ignore] // FIXME
     fn zero_page_write() {
         let vmo0 = VmObject::new_paged(1);
-<<<<<<< HEAD
         let vmo1 = vmo0.create_child(false, 0, PAGE_SIZE).unwrap();
         let vmo2 = vmo0.create_child(false, 0, PAGE_SIZE).unwrap();
-=======
-        let vmo1 = vmo0.create_child(false, false, 0, PAGE_SIZE);
-        let vmo2 = vmo0.create_child(false, false, 0, PAGE_SIZE);
->>>>>>> eff63cef
         let vmos = [vmo0, vmo1, vmo2];
         let origin = vmo_page_bytes();
 
@@ -1227,15 +1139,9 @@
     fn overflow() {
         let vmo0 = VmObject::new_paged(2);
         vmo0.test_write(0, 1);
-<<<<<<< HEAD
         let vmo1 = vmo0.create_child(false, 0, 2 * PAGE_SIZE).unwrap();
         vmo1.test_write(1, 2);
         let vmo2 = vmo1.create_child(false, 0, 3 * PAGE_SIZE).unwrap();
-=======
-        let vmo1 = vmo0.create_child(false, false, 0, 2 * PAGE_SIZE);
-        vmo1.test_write(1, 2);
-        let vmo2 = vmo1.create_child(false, false, 0, 3 * PAGE_SIZE);
->>>>>>> eff63cef
         vmo2.test_write(2, 3);
         assert_eq!(vmo0.get_info().committed_bytes as usize, PAGE_SIZE);
         assert_eq!(vmo1.get_info().committed_bytes as usize, PAGE_SIZE);
