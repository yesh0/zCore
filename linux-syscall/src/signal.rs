--- conflicted
+++ resolved
@@ -136,11 +136,7 @@
             0 => SendTarget::EveryProcessInGroup,
             -1 => SendTarget::EveryProcess,
             p if p < -1 => SendTarget::EveryProcessInGroupByPID((-p) as KoID),
-<<<<<<< HEAD
-            _ => unimplemented!(),
-=======
             _ => unimplemented!()
->>>>>>> a55017a9
         };
         let parent = self.zircon_process().clone();
         match target {
@@ -158,19 +154,6 @@
                                     process.exit(-1);
                                 }
                             }
-<<<<<<< HEAD
-                            _ => unimplemented!(),
-                        };
-                        Ok(0)
-                    }
-                    Err(_) => Err(LxError::EINVAL),
-                }
-            }
-            _ => unimplemented!(),
-        }
-    }
-
-=======
                             _ => unimplemented!()
                         };
                         Ok(0)
@@ -183,7 +166,6 @@
     }
 
 
->>>>>>> a55017a9
     /// Send a signal to a thread specified by tid
     /// TODO: support all the signals
     pub fn sys_tkill(&mut self, tid: usize, signum: usize) -> SysResult {
@@ -210,21 +192,12 @@
                             thread_linux.signal_mask.insert(signal);
                             drop(thread_linux);
                         }
-<<<<<<< HEAD
-                    }
-                    _ => unimplemented!(),
-                };
-                Ok(0)
-            }
-            Err(_) => Err(LxError::EINVAL),
-=======
                     },
                     _ => unimplemented!()
                 };
                 Ok(0)
             }
             Err(_) => Err(LxError::EINVAL)
->>>>>>> a55017a9
         }
     }
 
@@ -241,15 +214,7 @@
             signum
         );
         let parent = self.zircon_process().clone();
-<<<<<<< HEAD
-        match parent
-            .job()
-            .get_child(tgid as u64)
-            .map(|proc| proc.get_child(tid as u64))
-        {
-=======
         match parent.job().get_child(tgid as u64).map(|proc| proc.get_child(tid as u64)) {
->>>>>>> a55017a9
             Ok(Ok(obj)) => {
                 match signal {
                     Signal::SIGRT33 => {
@@ -264,16 +229,6 @@
                             thread_linux.signal_mask.insert(signal);
                             drop(thread_linux);
                         }
-<<<<<<< HEAD
-                    }
-                    _ => unimplemented!(),
-                };
-                Ok(0)
-            }
-            _ => Err(LxError::EINVAL),
-        }
-    }
-=======
                     },
                     _ => unimplemented!()
                 };
@@ -285,5 +240,4 @@
 
 
 
->>>>>>> a55017a9
 }