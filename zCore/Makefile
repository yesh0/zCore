################ Arguments ################

ARCH ?= riscv64
PLATFORM ?= qemu
MODE ?= release
<<<<<<< HEAD
LOG ?= debug
LINUX ?= 1
=======
LOG ?= warn
LINUX ?=
>>>>>>> 25a3556e
LIBOS ?=
TEST ?=
GRAPHIC ?=
DISK ?=
HYPERVISOR ?=
V ?=

USER ?=
ZBI ?= bringup

SMP ?= 1
ACCEL ?=

OBJDUMP ?= rust-objdump --print-imm-hex --x86-asm-syntax=intel
OBJCOPY ?= rust-objcopy --binary-architecture=$(ARCH)

ifeq ($(LINUX), 1)
  CMDLINE ?= LOG=$(LOG)
else
  CMDLINE ?= LOG=$(LOG):TERM=xterm-256color:console.shell=true:virtcon.disable=true
endif

ifeq ($(LINUX), 1)
  user_img := $(ARCH).img
else ifeq ($(USER), 1)
  user_img := ../zircon-user/target/zcore-user.zbi
else
  user_img := ../prebuilt/zircon/x64/$(ZBI).zbi
endif

ifeq ($(PLATFORM), libos)
  LIBOS := 1
endif
ifeq ($(LIBOS), 1)
  build_path := ../target/$(MODE)
  PLATFORM := libos
  ifeq ($(LINUX), 1)
    ARGS ?= /bin/busybox
  else
    ARGS ?= $(user_img) $(CMDLINE)
  endif
else
  build_path := ../target/$(ARCH)/$(MODE)
endif

################ Internal variables ################

qemu := qemu-system-$(ARCH)
kernel_elf := $(build_path)/zcore
kernel_img := $(build_path)/zcore.bin
esp := $(build_path)/esp
ovmf := ../rboot/OVMF.fd
qemu_disk := $(build_path)/disk.qcow2

ifeq ($(shell uname), Darwin)
  sed := sed -i ""
else
  sed := sed -i
endif


################ Export environments ###################

export ARCH
export PLATFORM
export LOG
export USER_IMG=$(realpath $(user_img))

################ Cargo features ################

ifeq ($(LINUX), 1)
  features := linux
else
  features := zircon
endif

ifeq ($(LIBOS), 1)
  ifneq ($(ARCH), $(shell uname -m))
    $(error "ARCH" must be "$(shell uname -m)" for libos mode)
  endif
  features += libos
else
  ifeq ($(ARCH), riscv64)
    ifeq ($(PLATFORM), d1)
      features += board-d1 link-user-img
    else
      features += board-qemu
    endif
  endif
endif

ifeq ($(TEST), 1)
  features += baremetal-test
endif

ifeq ($(GRAPHIC), on)
  features += graphic
else ifeq ($(MAKECMDGOALS), vbox)
  features += graphic
endif

ifeq ($(HYPERVISOR), 1)
  features += hypervisor
  ACCEL := 1
endif

################ Cargo build args ################

build_args := --features "$(features)"

ifneq ($(LIBOS), 1) # no_std
  build_args += --no-default-features --target $(ARCH).json -Z build-std=core,alloc -Z build-std-features=compiler-builtins-mem
endif

ifeq ($(MODE), release)
  build_args += --release
endif

ifeq ($(V), 1)
  build_args += --verbose
endif

################ QEMU options ################

qemu_opts := -smp $(SMP)

ifeq ($(ARCH), x86_64)
  qemu_opts += \
		-machine q35 \
		-cpu Haswell,+smap,-check,-fsgsbase \
		-m 1G \
		-serial mon:stdio \
		-drive format=raw,if=pflash,readonly=on,file=$(ovmf) \
		-drive format=raw,file=fat:rw:$(esp) \
		-nic none
else ifeq ($(ARCH), riscv64)
  qemu_opts += \
		-machine virt \
		-bios default \
		-m 512M \
		-no-reboot \
		-serial mon:stdio \
		-kernel $(kernel_img) \
		-initrd $(USER_IMG) \
		-append "$(CMDLINE)"
endif

ifeq ($(DISK), on)
  ifeq ($(ARCH), x86_64)
    qemu_opts += -device ide-hd,bus=ahci.0,drive=userdisk
  else ifeq ($(ARCH), riscv64)
    qemu_opts += -device virtio-blk-device,drive=userdisk
  endif
  qemu_opts += -drive format=qcow2,id=userdisk,if=none,file=$(qemu_disk)
endif

ifeq ($(GRAPHIC), on)
  ifeq ($(ARCH), x86_64)
    qemu_opts += -vga virtio # disable std VGA for zircon mode to avoid incorrect graphic rendering
  else ifeq ($(ARCH), riscv64)
    qemu_opts += \
		-device virtio-gpu-device \
		-device virtio-keyboard-device \
		-device virtio-mouse-device
  endif
else
  qemu_opts += -display none -nographic
endif

ifeq ($(ACCEL), 1)
  ifeq ($(shell uname), Darwin)
    qemu_opts += -accel hvf
  else
    qemu_opts += -accel kvm -cpu host,migratable=no,+invtsc
  endif
endif

################ Make targets ################

.PHONY: all
all: build

.PHONY: build run test debug
ifeq ($(LIBOS), 1)
build: kernel
run:
	cargo run $(build_args) -- $(ARGS)
test:
	cargo test $(build_args)
debug: build
	gdb --args $(kernel_elf) $(ARGS)
else
build: $(kernel_img)
run: build justrun
debug: build debugrun
endif

.PHONY: justrun
justrun: $(qemu_disk)
ifeq ($(ARCH), x86_64)
	$(sed) 's#initramfs=.*#initramfs=\\EFI\\zCore\\$(notdir $(user_img))#' $(esp)/EFI/Boot/rboot.conf
	$(sed) 's#cmdline=.*#cmdline=$(CMDLINE)#' $(esp)/EFI/Boot/rboot.conf
endif
	$(qemu) $(qemu_opts)

.PHONY: debugrun
debugrun: $(qemu_disk)
	$(qemu) $(qemu_opts) -s -S &
	@sleep 1
	gdb $(kernel_elf) -tui -x gdbinit

.PHONY: kernel
kernel:
	@echo Building zCore kenel
	SMP=$(SMP) cargo build $(build_args)

.PHONY: disasm
disasm:
	$(OBJDUMP) -d $(kernel_elf) | less

.PHONY: header
header:
	$(OBJDUMP) -x $(kernel_elf) | less

.PHONY: clippy
clippy:
	SMP=$(SMP) cargo clippy $(build_args)

.PHONY: clean
clean:
	cargo clean

.PHONY: bootloader
bootloader:
ifeq ($(ARCH), x86_64)
	@cd ../rboot && make build
endif

$(kernel_img): kernel bootloader
ifeq ($(ARCH), x86_64)
  ifeq ($(USER), 1)
	make -C ../zircon-user
  endif
	mkdir -p $(esp)/EFI/zCore $(esp)/EFI/Boot
	cp ../rboot/target/x86_64-unknown-uefi/release/rboot.efi $(esp)/EFI/Boot/BootX64.efi
	cp rboot.conf $(esp)/EFI/Boot/rboot.conf
	cp $(kernel_elf) $(esp)/EFI/zCore/zcore.elf
	cp $(user_img) $(esp)/EFI/zCore/
else ifeq ($(ARCH), riscv64)
	$(OBJCOPY) $(kernel_elf) --strip-all -O binary $@
endif

ifeq ($(ARCH), riscv64)
ifeq ($(PLATFORM), d1)
.PHONY: run_d1
run_d1: build
	$(OBJCOPY) ../prebuilt/firmware/d1/fw_payload.elf --strip-all -O binary ./zcore_d1.bin
	dd if=$(kernel_img) of=zcore_d1.bin bs=512 seek=2048
	xfel ddr ddr3
	xfel write 0x40000000 zcore_d1.bin
	xfel exec 0x40000000
endif
endif

.PHONY: image
image:
# for macOS only
	hdiutil create -fs fat32 -ov -volname EFI -format UDTO -srcfolder $(esp) $(build_path)/zcore.cdr
	qemu-img convert -f raw $(build_path)/zcore.cdr -O qcow2 $(build_path)/zcore.qcow2

################ Deprecated ################

VMDISK := $(build_path)/boot.vdi

.PHONY: vbox
vbox: build
ifneq "$(VMDISK)" "$(wildcard $(VMDISK))"
	vboxmanage createvm --name zCoreVM --basefolder $(build_path) --register
	cp ../prebuilt/zircon/empty.vdi $(VMDISK)
	vboxmanage storagectl zCoreVM --name DiskCtrlr --controller IntelAhci --add sata
	vboxmanage storageattach zCoreVM --storagectl DiskCtrlr --port 0 --type hdd --medium $(VMDISK)
	vboxmanage modifyvm zCoreVM --memory 1024 --firmware efi
	tar -cvf $(build_path)/esp.tar -C $(build_path)/esp EFI
	sudo LIBGUESTFS_DEBUG=1 guestfish -a $(VMDISK) -m /dev/sda1 tar-in $(build_path)/esp.tar / : quit
endif
	# depencency: libguestfs-tools
	tar -cvf $(build_path)/esp.tar -C $(build_path)/esp EFI
	sudo guestfish -a $(VMDISK) -m /dev/sda1 tar-in $(build_path)/esp.tar / : quit
	# sudo LIBGUESTFS_DEBUG=1 guestfish -a $(VMDISK) -m /dev/sda1 tar-in $(build_path)/esp.tar / : quit
	# -a $(VMDISK) $(build_path)/esp.tar /
	rm $(build_path)/esp.tar
	vboxmanage startvm zCoreVM

$(qemu_disk):
ifeq ($(ARCH), riscv64)
# FIXME: no longer need to create QCOW2 when use initrd for RISC-V
	@echo Generating riscv64 sfsimg
	@qemu-img convert -f raw riscv64.img -O qcow2 $@
	@qemu-img resize $@ +5M
else
	@qemu-img create -f qcow2 $@ 100M
endif<|MERGE_RESOLUTION|>--- conflicted
+++ resolved
@@ -3,13 +3,8 @@
 ARCH ?= riscv64
 PLATFORM ?= qemu
 MODE ?= release
-<<<<<<< HEAD
 LOG ?= debug
 LINUX ?= 1
-=======
-LOG ?= warn
-LINUX ?=
->>>>>>> 25a3556e
 LIBOS ?=
 TEST ?=
 GRAPHIC ?=
