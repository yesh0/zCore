################ Arguments ################

ARCH ?= x86_64
PLATFORM ?= qemu
MODE ?= release
LOG ?= warn
<<<<<<< HEAD
LINUX ?=
LIBOS ?=
TEST ?=
=======
LINUX ?= 
LIBOS ?= 
>>>>>>> 65a6fb46
GRAPHIC ?=
DISK ?=
HYPERVISOR ?=
V ?=

USER ?=
ZBI ?= bringup

SMP ?= 1
ACCEL ?=

OBJDUMP ?= rust-objdump --print-imm-hex --x86-asm-syntax=intel
OBJCOPY ?= rust-objcopy --binary-architecture=$(ARCH)

ifeq ($(LINUX), 1)
  CMDLINE ?= LOG=$(LOG)
else
  CMDLINE ?= LOG=$(LOG):TERM=xterm-256color:console.shell=true:virtcon.disable=true
endif

ifeq ($(LINUX), 1)
  user_img := $(ARCH).img
else ifeq ($(USER), 1)
  user_img := ../zircon-user/target/zcore-user.zbi
else
  user_img := ../prebuilt/zircon/x64/$(ZBI).zbi
endif

ifeq ($(PLATFORM), libos)
  LIBOS := 1
endif
ifeq ($(LIBOS), 1)
  build_path := ../target/$(MODE)
  PLATFORM := libos
  ifeq ($(LINUX), 1)
    ARGS ?= /bin/busybox
  else
    ARGS ?= $(user_img) $(CMDLINE)
  endif
else
  build_path := ../target/$(ARCH)/$(MODE)
endif

################ Internal variables ################

qemu := qemu-system-$(ARCH)
kernel_elf := $(build_path)/zcore
kernel_img := $(build_path)/zcore.bin
esp := $(build_path)/esp
ovmf := ../rboot/OVMF.fd
qemu_disk := $(build_path)/disk.qcow2

ifeq ($(shell uname), Darwin)
  sed := sed -i ""
else
  sed := sed -i
endif


################ Export environments ###################

export ARCH
export PLATFORM
export LOG
export USER_IMG=$(realpath $(user_img))

################ Cargo features ################

ifeq ($(LINUX), 1)
  features := linux
else
  features := zircon
endif

ifeq ($(LIBOS), 1)
  ifneq ($(ARCH), $(shell uname -m))
    $(error "ARCH" must be "$(shell uname -m)" for libos mode)
  endif
  features += libos
else
  ifeq ($(ARCH), riscv64)
    ifeq ($(PLATFORM), d1)
      features += board-d1 link-user-img
    else
      features += board-qemu
    endif
  endif
endif

ifeq ($(TEST), 1)
  features += baremetal-test
endif

ifeq ($(GRAPHIC), on)
  features += graphic
else ifeq ($(MAKECMDGOALS), vbox)
  features += graphic
endif

ifeq ($(HYPERVISOR), 1)
  features += hypervisor
  ACCEL := 1
endif

################ Cargo build args ################

build_args := --features "$(features)"

ifneq ($(LIBOS), 1) # no_std
  build_args += --no-default-features --target $(ARCH).json -Z build-std=core,alloc -Z build-std-features=compiler-builtins-mem
endif

ifeq ($(MODE), release)
  build_args += --release
endif

ifeq ($(V), 1)
  build_args += --verbose
endif

################ QEMU options ################

qemu_opts := -smp $(SMP)

ifeq ($(ARCH), x86_64)
  qemu_opts += \
		-machine q35 \
		-cpu Haswell,+smap,-check,-fsgsbase \
		-m 1G \
		-serial mon:stdio \
		-drive format=raw,if=pflash,readonly=on,file=$(ovmf) \
		-drive format=raw,file=fat:rw:$(esp) \
		-nic none
else ifeq ($(ARCH), riscv64)
  qemu_opts += \
		-machine virt \
		-bios default \
		-m 512M \
		-no-reboot \
		-serial mon:stdio \
		-kernel $(kernel_img) \
		-initrd $(USER_IMG) \
		-append "$(CMDLINE)"
endif

ifeq ($(DISK), on)
  ifeq ($(ARCH), x86_64)
    qemu_opts += -device ide-hd,bus=ahci.0,drive=userdisk
  else ifeq ($(ARCH), riscv64)
    qemu_opts += -device virtio-blk-device,drive=userdisk
  endif
  qemu_opts += -drive format=qcow2,id=userdisk,if=none,file=$(qemu_disk)
endif

ifeq ($(GRAPHIC), on)
  ifeq ($(ARCH), x86_64)
    qemu_opts += -vga virtio # disable std VGA for zircon mode to avoid incorrect graphic rendering
  else ifeq ($(ARCH), riscv64)
    qemu_opts += \
		-device virtio-gpu-device \
		-device virtio-keyboard-device \
		-device virtio-mouse-device
  endif
else
  qemu_opts += -display none -nographic
endif

ifeq ($(ACCEL), 1)
  ifeq ($(shell uname), Darwin)
    qemu_opts += -accel hvf
  else
    qemu_opts += -accel kvm -cpu host,migratable=no,+invtsc
  endif
endif

################ Make targets ################

.PHONY: all
all: build

.PHONY: build run test debug
ifeq ($(LIBOS), 1)
build: kernel 
run:
	cargo run $(build_args) -- $(ARGS)
test:
	cargo test $(build_args)
debug: build
	gdb --args $(kernel_elf) $(ARGS)
else
build: $(kernel_img)
run: build justrun
debug: build debugrun
endif

.PHONY: justrun
justrun: $(qemu_disk)
ifeq ($(ARCH), x86_64)
	$(sed) 's#initramfs=.*#initramfs=\\EFI\\zCore\\$(notdir $(user_img))#' $(esp)/EFI/Boot/rboot.conf
	$(sed) 's#cmdline=.*#cmdline=$(CMDLINE)#' $(esp)/EFI/Boot/rboot.conf
endif
	$(qemu) $(qemu_opts)

.PHONY: debugrun
debugrun: $(qemu_disk)
	$(qemu) $(qemu_opts) -s -S &
	@sleep 1
	gdb $(kernel_elf) -tui -x gdbinit

.PHONY: kernel
kernel:
	@echo Building zCore kenel
	SMP=$(SMP) cargo build $(build_args)

.PHONY: disasm
disasm:
	$(OBJDUMP) -d $(kernel_elf) | less

.PHONY: header
header:
	$(OBJDUMP) -x $(kernel_elf) | less

.PHONY: clippy
clippy:
	SMP=$(SMP) cargo clippy $(build_args)

.PHONY: clean
clean:
	cargo clean

.PHONY: bootloader
bootloader:
ifeq ($(ARCH), x86_64)
	@cd ../rboot && make build
endif

$(kernel_img): kernel bootloader
ifeq ($(ARCH), x86_64)
  ifeq ($(USER), 1)
	make -C ../zircon-user
  endif
	mkdir -p $(esp)/EFI/zCore $(esp)/EFI/Boot
	cp ../rboot/target/x86_64-unknown-uefi/release/rboot.efi $(esp)/EFI/Boot/BootX64.efi
	cp rboot.conf $(esp)/EFI/Boot/rboot.conf
	cp $(kernel_elf) $(esp)/EFI/zCore/zcore.elf
	cp $(user_img) $(esp)/EFI/zCore/
else ifeq ($(ARCH), riscv64)
	$(OBJCOPY) $(kernel_elf) --strip-all -O binary $@
endif

ifeq ($(ARCH), riscv64)
ifeq ($(PLATFORM), d1)
.PHONY: run_d1
run_d1: build
	$(OBJCOPY) ../prebuilt/firmware/d1/fw_payload.elf --strip-all -O binary ./zcore_d1.bin
	dd if=$(kernel_img) of=zcore_d1.bin bs=512 seek=2048
	xfel ddr ddr3
	xfel write 0x40000000 zcore_d1.bin
	xfel exec 0x40000000
endif
endif

.PHONY: image
image:
# for macOS only
	hdiutil create -fs fat32 -ov -volname EFI -format UDTO -srcfolder $(esp) $(build_path)/zcore.cdr
	qemu-img convert -f raw $(build_path)/zcore.cdr -O qcow2 $(build_path)/zcore.qcow2

################ Deprecated ################

VMDISK := $(build_path)/boot.vdi

.PHONY: vbox
vbox: build
ifneq "$(VMDISK)" "$(wildcard $(VMDISK))"
	vboxmanage createvm --name zCoreVM --basefolder $(build_path) --register
	cp ../prebuilt/zircon/empty.vdi $(VMDISK)
	vboxmanage storagectl zCoreVM --name DiskCtrlr --controller IntelAhci --add sata
	vboxmanage storageattach zCoreVM --storagectl DiskCtrlr --port 0 --type hdd --medium $(VMDISK)
	vboxmanage modifyvm zCoreVM --memory 1024 --firmware efi
	tar -cvf $(build_path)/esp.tar -C $(build_path)/esp EFI
	sudo LIBGUESTFS_DEBUG=1 guestfish -a $(VMDISK) -m /dev/sda1 tar-in $(build_path)/esp.tar / : quit
endif
	# depencency: libguestfs-tools
	tar -cvf $(build_path)/esp.tar -C $(build_path)/esp EFI
	sudo guestfish -a $(VMDISK) -m /dev/sda1 tar-in $(build_path)/esp.tar / : quit
	# sudo LIBGUESTFS_DEBUG=1 guestfish -a $(VMDISK) -m /dev/sda1 tar-in $(build_path)/esp.tar / : quit
	# -a $(VMDISK) $(build_path)/esp.tar /
	rm $(build_path)/esp.tar
	vboxmanage startvm zCoreVM

$(qemu_disk):
ifeq ($(ARCH), riscv64)
# FIXME: no longer need to create QCOW2 when use initrd for RISC-V
	@echo Generating riscv64 sfsimg
	@qemu-img convert -f raw riscv64.img -O qcow2 $@
	@qemu-img resize $@ +5M
else
	@qemu-img create -f qcow2 $@ 100M
endif<|MERGE_RESOLUTION|>--- conflicted
+++ resolved
@@ -4,14 +4,9 @@
 PLATFORM ?= qemu
 MODE ?= release
 LOG ?= warn
-<<<<<<< HEAD
 LINUX ?=
 LIBOS ?=
 TEST ?=
-=======
-LINUX ?= 
-LIBOS ?= 
->>>>>>> 65a6fb46
 GRAPHIC ?=
 DISK ?=
 HYPERVISOR ?=
@@ -194,7 +189,7 @@
 
 .PHONY: build run test debug
 ifeq ($(LIBOS), 1)
-build: kernel 
+build: kernel
 run:
 	cargo run $(build_args) -- $(ARGS)
 test:
