[package]
name = "zcore"
version = "0.1.0"
authors = ["PanQL <panqinglin00@163.com>", "Yuekai Jia <equation618@gmail.com>"]
edition = "2018"
default-run = "zcore"

# See more keys and their definitions at https://doc.rust-lang.org/cargo/reference/manifest.html

[[bin]]
# Disable cargo test, bench and doc for this package
name = "zcore"
test = false
bench = false
doc = false

[features]
default = ["libos"]

# Print colorless logs
colorless-log = []

# Enable graphical output
graphic = ["kernel-hal/graphic"]

# Directly link the user image to the kernel image
link-user-img = []

# For bare-metal testing, if kernel panic or the root process is finished,
# shutdown the machine and exit QEMU.
baremetal-test = []

# Run as Zircon mode
zircon = ["zcore-loader/zircon"]
# Run as Linux mode
linux = ["zcore-loader/linux", "linux-object", "rcore-fs", "rcore-fs-sfs"]

# Run as LibOS
libos = [
    "kernel-hal/libos",
    "zcore-loader/libos",
    "async-std",
    "chrono",
    "rcore-fs-hostfs",
]
# Run on QEMU
board-qemu = []
# Run on Allwinner d1 (riscv only)
board-d1 = ["link-user-img"]

loopback = ["kernel-hal/loopback"]

[dependencies]
log = "0.4"
spin = "0.9"
cfg-if = "1.0"
<<<<<<< HEAD
lazy_static = { version = "1.4", features = ["spin_no_std" ] }
bitmap-allocator = { git = "https://github.91chi.fun//https://github.com/rcore-os/bitmap-allocator.git", rev = "b3f9f51" }
kernel-hal = { path = "../kernel-hal", default-features = false, features = ["smp"] }
zcore-loader = { path = "../loader", default-features = false }
zircon-object = { path = "../zircon-object" }
linux-object = { path = "../linux-object", optional = true }
rcore-fs = { git = "https://github.91chi.fun//https://github.com/rcore-os/rcore-fs", rev = "7c232ec", optional = true }
rcore-fs-sfs = { git = "https://github.91chi.fun//https://github.com/rcore-os/rcore-fs", rev = "7c232ec", optional = true }
=======
lazy_static = { version = "1.4", features = ["spin_no_std"] }
bitmap-allocator = { git = "https://github.com/rcore-os/bitmap-allocator", rev = "b3f9f51" }
kernel-hal = { path = "../kernel-hal", default-features = false, features = [
    "smp",
] }
zcore-loader = { path = "../loader", default-features = false }
zircon-object = { path = "../zircon-object" }
linux-object = { path = "../linux-object", optional = true }
rcore-fs = { git = "https://github.com/rcore-os/rcore-fs", rev = "1a3246b", optional = true }
rcore-fs-sfs = { git = "https://github.com/rcore-os/rcore-fs", rev = "1a3246b", optional = true }
>>>>>>> 5389c418

# LibOS mode
[target.'cfg(not(target_os = "none"))'.dependencies]
async-std = { version = "1.10", optional = true }
chrono = { version = "0.4", optional = true }
<<<<<<< HEAD
rcore-fs-hostfs = { git = "https://github.91chi.fun//https://github.com/rcore-os/rcore-fs", rev = "7c232ec", optional = true }
=======
rcore-fs-hostfs = { git = "https://github.com/rcore-os/rcore-fs", rev = "1a3246b", optional = true }
>>>>>>> 5389c418

# Bare-metal mode
[target.'cfg(target_os = "none")'.dependencies]
buddy_system_allocator = "0.7"
executor = { git = "https://github.91chi.fun//https://github.com/rcore-os/executor.git", rev = "85b9335" }

# Bare-metal mode on x86_64
[target.'cfg(all(target_os = "none", target_arch = "x86_64"))'.dependencies]
rboot = { git = "https://github.91chi.fun//https://github.com/rcore-os/rboot.git", rev = "39d6e24", default-features = false }
# rvm = { git = "https://github.91chi.fun//https://github.com/rcore-os/RVM", rev = "e91d625", optional = true }<|MERGE_RESOLUTION|>--- conflicted
+++ resolved
@@ -54,16 +54,6 @@
 log = "0.4"
 spin = "0.9"
 cfg-if = "1.0"
-<<<<<<< HEAD
-lazy_static = { version = "1.4", features = ["spin_no_std" ] }
-bitmap-allocator = { git = "https://github.91chi.fun//https://github.com/rcore-os/bitmap-allocator.git", rev = "b3f9f51" }
-kernel-hal = { path = "../kernel-hal", default-features = false, features = ["smp"] }
-zcore-loader = { path = "../loader", default-features = false }
-zircon-object = { path = "../zircon-object" }
-linux-object = { path = "../linux-object", optional = true }
-rcore-fs = { git = "https://github.91chi.fun//https://github.com/rcore-os/rcore-fs", rev = "7c232ec", optional = true }
-rcore-fs-sfs = { git = "https://github.91chi.fun//https://github.com/rcore-os/rcore-fs", rev = "7c232ec", optional = true }
-=======
 lazy_static = { version = "1.4", features = ["spin_no_std"] }
 bitmap-allocator = { git = "https://github.com/rcore-os/bitmap-allocator", rev = "b3f9f51" }
 kernel-hal = { path = "../kernel-hal", default-features = false, features = [
@@ -74,17 +64,12 @@
 linux-object = { path = "../linux-object", optional = true }
 rcore-fs = { git = "https://github.com/rcore-os/rcore-fs", rev = "1a3246b", optional = true }
 rcore-fs-sfs = { git = "https://github.com/rcore-os/rcore-fs", rev = "1a3246b", optional = true }
->>>>>>> 5389c418
 
 # LibOS mode
 [target.'cfg(not(target_os = "none"))'.dependencies]
 async-std = { version = "1.10", optional = true }
 chrono = { version = "0.4", optional = true }
-<<<<<<< HEAD
-rcore-fs-hostfs = { git = "https://github.91chi.fun//https://github.com/rcore-os/rcore-fs", rev = "7c232ec", optional = true }
-=======
 rcore-fs-hostfs = { git = "https://github.com/rcore-os/rcore-fs", rev = "1a3246b", optional = true }
->>>>>>> 5389c418
 
 # Bare-metal mode
 [target.'cfg(target_os = "none")'.dependencies]
@@ -93,5 +78,5 @@
 
 # Bare-metal mode on x86_64
 [target.'cfg(all(target_os = "none", target_arch = "x86_64"))'.dependencies]
-rboot = { git = "https://github.91chi.fun//https://github.com/rcore-os/rboot.git", rev = "39d6e24", default-features = false }
-# rvm = { git = "https://github.91chi.fun//https://github.com/rcore-os/RVM", rev = "e91d625", optional = true }+rboot = { git = "https://github.com/rcore-os/rboot.git", rev = "39d6e24", default-features = false }
+# rvm = { git = "https://github.com/rcore-os/RVM", rev = "e91d625", optional = true }