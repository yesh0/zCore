[package]
name = "zcore"
version = "0.1.0"
authors = ["PanQL <panqinglin00@163.com>", "Yuekai Jia <equation618@gmail.com>"]
edition = "2021"
default-run = "zcore"

# See more keys and their definitions at https://doc.rust-lang.org/cargo/reference/manifest.html

[[bin]]
# Disable cargo test, bench and doc for this package
name = "zcore"
test = false
bench = false
doc = false

[features]
default = ["libos"]

# Print colorless logs
colorless-log = []

# Enable graphical output
graphic = ["kernel-hal/graphic"]

# Directly link the user image to the kernel image
link-user-img = []

# For bare-metal testing, if kernel panic or the root process is finished,
# shutdown the machine and exit QEMU.
baremetal-test = []

# Run as Zircon mode
zircon = ["zcore-loader/zircon"]
# Run as Linux mode
linux = ["zcore-loader/linux", "linux-object", "rcore-fs", "rcore-fs-sfs"]

# Run as LibOS
libos = [
    "kernel-hal/libos",
    "zcore-loader/libos",
    "async-std",
    "chrono",
    "rcore-fs-hostfs",
]
# Run on QEMU
board-qemu = []
# Run on Allwinner d1 (riscv only)
board-d1 = ["link-user-img"]

loopback = ["kernel-hal/loopback"]

[dependencies]
log = "0.4"
spin = "0.9"
cfg-if = "1.0"
lazy_static = { version = "1.4", features = ["spin_no_std"] }
bitmap-allocator = { git = "https://github.com/rcore-os/bitmap-allocator", rev = "88e871a5" }
kernel-hal = { path = "../kernel-hal", default-features = false, features = [
    "smp",
] }
zcore-loader = { path = "../loader", default-features = false }
zircon-object = { path = "../zircon-object" }
linux-object = { path = "../linux-object", optional = true }
rcore-fs = { git = "https://github.com/rcore-os/rcore-fs", rev = "1a3246b", optional = true }
rcore-fs-sfs = { git = "https://github.com/rcore-os/rcore-fs", rev = "1a3246b", optional = true }
<<<<<<< HEAD
lock = { git = "https://github.com/DeathWish5/kernel-sync" }
executor = { git = "https://github.com/DeathWish5/PreemptiveScheduler", rev = "6f5b579" }
=======
lock = { git = "https://github.com/DeathWish5/kernel-sync", rev = "01b2e70" }
executor = { git = "https://github.com/DeathWish5/PreemptiveScheduler", rev = "56ac2f6" }
>>>>>>> 8b36294f

# LibOS mode
[target.'cfg(not(target_os = "none"))'.dependencies]
async-std = { version = "1.10", optional = true }
chrono = { version = "0.4", optional = true }
rcore-fs-hostfs = { git = "https://github.com/rcore-os/rcore-fs", rev = "1a3246b", optional = true }

# Bare-metal mode
[target.'cfg(target_os = "none")'.dependencies]
buddy_system_allocator = "0.8"

# RISC-V
[target.'cfg(any(target_arch = "riscv32", target_arch = "riscv64"))'.dependencies]
r0 = "1"
riscv = { git = "https://github.com/rust-embedded/riscv", rev = "cd31989", features = [
    "inline-asm",
] }

# Bare-metal mode on x86_64
[target.'cfg(all(target_os = "none", target_arch = "x86_64"))'.dependencies]
rboot = { git = "https://github.com/rcore-os/rboot.git", rev = "39d6e24", default-features = false }
# rvm = { git = "https://github.com/rcore-os/RVM", rev = "e91d625", optional = true }

# Bare-metal mode on x86_64
[target.'cfg(all(target_os = "none", not(target_arch = "x86_64")))'.dependencies]
serde = { version = "1.0", default-features = false, features = ["derive"] }
serde-device-tree = { git = "https://github.com/YdrMaster/serde-device-tree.git", rev = "af8605f", default-features = false }<|MERGE_RESOLUTION|>--- conflicted
+++ resolved
@@ -64,13 +64,8 @@
 linux-object = { path = "../linux-object", optional = true }
 rcore-fs = { git = "https://github.com/rcore-os/rcore-fs", rev = "1a3246b", optional = true }
 rcore-fs-sfs = { git = "https://github.com/rcore-os/rcore-fs", rev = "1a3246b", optional = true }
-<<<<<<< HEAD
-lock = { git = "https://github.com/DeathWish5/kernel-sync" }
+lock = { git = "https://github.com/DeathWish5/kernel-sync", rev = "01b2e70"  }
 executor = { git = "https://github.com/DeathWish5/PreemptiveScheduler", rev = "6f5b579" }
-=======
-lock = { git = "https://github.com/DeathWish5/kernel-sync", rev = "01b2e70" }
-executor = { git = "https://github.com/DeathWish5/PreemptiveScheduler", rev = "56ac2f6" }
->>>>>>> 8b36294f
 
 # LibOS mode
 [target.'cfg(not(target_os = "none"))'.dependencies]
