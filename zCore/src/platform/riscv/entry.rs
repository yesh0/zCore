use super::{
    boot_page_table::BootPageTable,
    consts::{MAX_HART_NUM, PHYSICAL_MEMORY_OFFSET, STACK_PAGES_PER_HART},
};
use core::arch::asm;
use device_tree::parse_smp;
use kernel_hal::{
    sbi::{hart_start, send_ipi, shutdown, SBI_SUCCESS},
    KernelConfig,
};

<<<<<<< HEAD
global_asm!(include_str!("boot/entry64.asm"));

#[cfg(feature = "board_fu740")]
global_asm!(include_str!("boot/boot_fu740.asm"));
// 启动页表
#[repr(align(4096))]
struct BootPageTable([usize; 512]);

static mut BOOT_PAGE_TABLE: BootPageTable = BootPageTable([0; 512]);

// 各级页面容量
const KIB_BITS: usize = 12; // 4KiB
const MIB_BITS: usize = KIB_BITS + 9; // 2MiB
const GIB_BITS: usize = MIB_BITS + 9; // 1GiB

// 各级页号遮罩
// const KIB_MASK: usize = !((1 << KIB_BITS) - 1);
// const MIB_MASK: usize = !((1 << MIB_BITS) - 1);
const GIB_MASK: usize = !((1 << GIB_BITS) - 1);
const SV39_MASK: usize = (1 << (GIB_BITS + 9)) - 1;

/// 填充 `satp`
const MODE_SV39: usize = 8 << 60;

/// 内核页属性
const DAGXWRV: usize = 0xef;

// 符号表
extern "C" {
    /// 内核入口
    fn _start();
    /// 副核入口
    fn _secondary_hart_start();
    /// 向上跳到距离为 `offset` 的新地址，继续执行
    fn _jump_higher(offset: usize);
    /// bss 段起始地址
    fn sbss();
    /// bss 段结束地址
    fn ebss();
=======
/// 内核入口。
///
/// # Safety
///
/// 裸函数。
#[naked]
#[no_mangle]
#[link_section = ".text.entry"]
unsafe extern "C" fn _start(hartid: usize, device_tree_paddr: usize) -> ! {
    asm!(
        "csrw sie, zero",      // 关中断
        "call {select_stack}", // 设置启动栈
        "j    {main}",         // 进入 rust
        select_stack = sym select_stack,
        main = sym primary_rust_main,
        options(noreturn)
    )
>>>>>>> c7e10d3e
}

/// 副核入口。此前副核被 SBI 阻塞。
///
/// # Safety
///
/// 裸函数。
#[naked]
unsafe extern "C" fn secondary_hart_start(hartid: usize) -> ! {
    asm!(
        "csrw sie, zero",      // 关中断
        "call {select_stack}", // 设置启动栈
        "j    {main}",         // 进入 rust
        select_stack = sym select_stack,
        main = sym secondary_rust_main,
        options(noreturn)
    )
}

/// 启动页表
static mut BOOT_PAGE_TABLE: BootPageTable = BootPageTable::ZERO;

/// 主核启动。
extern "C" fn primary_rust_main(hartid: usize, device_tree_paddr: usize) -> ! {
    // 清零 bss 段
<<<<<<< HEAD
    let len = (ebss as usize - sbss as usize) / core::mem::size_of::<usize>();
    unsafe { core::slice::from_raw_parts_mut(sbss as *mut usize, len) }.fill(0);

    // 内核的 GiB 页物理页号
    let start_ppn = ((_start as usize) & GIB_MASK) >> KIB_BITS;
    // 内核 GiB 物理页帧在 GiB 页表中的序号
    let trampoline_pte_index = (_start as usize) >> GIB_BITS;
    let mut pte_index = (PHYSICAL_MEMORY_OFFSET & SV39_MASK) >> GIB_BITS;
    // 容纳内核的页表项
    let pte = (start_ppn << 10) | DAGXWRV;

    // 构造启动页表
    // # TODO d1 c906 有扩展 63:59 位的页表项属性
    // #.quad (1 << 62) | (1 << 61) | (1 << 60) | (0x40000 << 10) | 0xef
    unsafe {
        *BOOT_PAGE_TABLE.0.get_unchecked_mut(trampoline_pte_index) = pte;
        let mut page = DAGXWRV;
        while pte_index < 512 {
            *BOOT_PAGE_TABLE.0.get_unchecked_mut(pte_index) = page;
            page += 1 << (GIB_BITS + 10 - KIB_BITS);
            pte_index += 1;
        }
    }
    usize::from_str(core::env!("SMP")).expect("can't parse SMP as usize.");
    // 启动副核
    let start;
    let end;
    cfg_if! {
        if #[cfg(feature = "board_fu740")] {
            start = 1;
            end = 5;
        } else {
            start = 0;
            end = usize::from_str(core::env!("SMP")).expect("can't parse SMP as usize.");
        }
    }
    for id in start..end {
=======
    zero_bss();
    // 使能启动页表
    let sstatus = unsafe {
        BOOT_PAGE_TABLE.init();
        BOOT_PAGE_TABLE.launch(hartid)
    };

    println!(
        "
boot page table launched, sstatus = {sstatus:#x}
parse device tree from {device_tree_paddr:#x}
"
    );

    // 启动副核
    let smp = parse_smp(device_tree_paddr);
    println!("smp = {smp}");
    for id in 0..smp {
>>>>>>> c7e10d3e
        if id != hartid {
            println!("hart{id} is booting...");
            let err_code = hart_start(
                id,
                secondary_hart_start as usize - PHYSICAL_MEMORY_OFFSET,
                0,
            );
            if err_code != SBI_SUCCESS {
                panic!("start hart{id} failed. error code={err_code}");
            }
            let hart_mask = 1usize << id;
            let err_code = send_ipi(&hart_mask as *const _ as _);
            if err_code != SBI_SUCCESS {
                panic!("send ipi to hart{id} failed. error code={err_code}");
            }
        } else {
            println!("hart{id} is the primary hart.");
        }
    }
    println!();

    // 转交控制权
    crate::primary_main(KernelConfig {
        phys_to_virt_offset: PHYSICAL_MEMORY_OFFSET,
        dtb_paddr: device_tree_paddr,
    });
    shutdown()
}

/// 副核启动。
extern "C" fn secondary_rust_main(hartid: usize) -> ! {
    let _ = unsafe { BOOT_PAGE_TABLE.launch(hartid) };
    crate::secondary_main()
}

/// 根据硬件线程号设置启动栈。
///
/// # Safety
///
/// 裸函数。
#[naked]
unsafe extern "C" fn select_stack(hartid: usize) {
    const STACK_LEN_PER_HART: usize = 4096 * STACK_PAGES_PER_HART;
    const STACK_LEN_TOTAL: usize = STACK_LEN_PER_HART * MAX_HART_NUM;

    #[link_section = ".bss.bootstack"]
    static mut BOOT_STACK: [u8; STACK_LEN_TOTAL] = [0u8; STACK_LEN_TOTAL];

    asm!(
        "   addi t0, a0,  1",
        "   la   sp, {stack}",
        "   li   t1, {len_per_hart}",
        "1: add  sp, sp, t1",
        "   addi t0, t0, -1",
        "   bnez t0, 1b",
        "   ret",
        stack = sym BOOT_STACK,
        len_per_hart = const STACK_LEN_PER_HART,
        options(noreturn)
    )
}

/// 清零 bss 段
#[inline(always)]
fn zero_bss() {
    #[cfg(target_arch = "riscv32")]
    type Word = u32;
    #[cfg(target_arch = "riscv64")]
    type Word = u64;
    extern "C" {
        static mut sbss: Word;
        static mut ebss: Word;
    }
    unsafe { r0::zero_bss(&mut sbss, &mut ebss) };
}

mod device_tree {
    use super::PHYSICAL_MEMORY_OFFSET;
    use serde::Deserialize;
    use serde_device_tree::{
        buildin::{NodeSeq, Reg, StrSeq},
        from_raw_mut, Dtb, DtbPtr,
    };

    #[derive(Deserialize)]
    pub(super) struct Tree<'a> {
        compatible: StrSeq<'a>,
        model: StrSeq<'a>,
        chosen: Option<Chosen<'a>>,
        cpus: Cpus<'a>,
        memory: NodeSeq<'a>,
    }

    #[derive(Deserialize)]
    #[serde(rename_all = "kebab-case")]
    pub(super) struct Chosen<'a> {
        stdout_path: Option<StrSeq<'a>>,
    }

    #[derive(Deserialize)]
    #[serde(rename_all = "kebab-case")]
    pub(super) struct Cpus<'a> {
        timebase_frequency: u32,
        cpu: NodeSeq<'a>,
    }

    #[allow(dead_code)]
    #[derive(Deserialize, Debug)]
    pub(super) struct Cpu<'a> {
        compatible: StrSeq<'a>,
        device_type: StrSeq<'a>,
        status: StrSeq<'a>,
        #[serde(rename = "riscv,isa")]
        isa: StrSeq<'a>,
        #[serde(rename = "mmu-type")]
        mmu: StrSeq<'a>,
    }

    #[derive(Deserialize)]
    pub(super) struct Memory<'a> {
        device_type: StrSeq<'a>,
        reg: Reg<'a>,
    }

    pub(super) fn parse_smp(device_tree_paddr: usize) -> usize {
        let ptr = DtbPtr::from_raw((device_tree_paddr + PHYSICAL_MEMORY_OFFSET) as _).unwrap();
        let dtb = Dtb::from(ptr).share();
        let t: Tree = from_raw_mut(&dtb).unwrap();

        println!("model = {:?}", t.model);
        println!("compatible = {:?}", t.compatible);
        if let Some(chosen) = t.chosen {
            if let Some(stdout_path) = chosen.stdout_path {
                println!("stdout = {:?}", stdout_path);
            } else {
                println!("stdout not chosen");
            }
        }
        println!("cpu timebase frequency = {}", t.cpus.timebase_frequency);

        println!("number of cpu = {}", t.cpus.cpu.len());
        for cpu in t.cpus.cpu.iter() {
            println!("cpu@{}: {:?}", cpu.at(), cpu.deserialize::<Cpu>());
        }

        for item in t.memory.iter() {
            let mem: Memory = item.deserialize();
            println!(
                "memory@{}({:?}): {:#x?}",
                item.at(),
                mem.device_type,
                mem.reg
            );
        }

        t.cpus.cpu.len()
    }
}<|MERGE_RESOLUTION|>--- conflicted
+++ resolved
@@ -9,47 +9,10 @@
     KernelConfig,
 };
 
-<<<<<<< HEAD
-global_asm!(include_str!("boot/entry64.asm"));
 
 #[cfg(feature = "board_fu740")]
 global_asm!(include_str!("boot/boot_fu740.asm"));
-// 启动页表
-#[repr(align(4096))]
-struct BootPageTable([usize; 512]);
-
-static mut BOOT_PAGE_TABLE: BootPageTable = BootPageTable([0; 512]);
-
-// 各级页面容量
-const KIB_BITS: usize = 12; // 4KiB
-const MIB_BITS: usize = KIB_BITS + 9; // 2MiB
-const GIB_BITS: usize = MIB_BITS + 9; // 1GiB
-
-// 各级页号遮罩
-// const KIB_MASK: usize = !((1 << KIB_BITS) - 1);
-// const MIB_MASK: usize = !((1 << MIB_BITS) - 1);
-const GIB_MASK: usize = !((1 << GIB_BITS) - 1);
-const SV39_MASK: usize = (1 << (GIB_BITS + 9)) - 1;
-
-/// 填充 `satp`
-const MODE_SV39: usize = 8 << 60;
-
-/// 内核页属性
-const DAGXWRV: usize = 0xef;
-
-// 符号表
-extern "C" {
-    /// 内核入口
-    fn _start();
-    /// 副核入口
-    fn _secondary_hart_start();
-    /// 向上跳到距离为 `offset` 的新地址，继续执行
-    fn _jump_higher(offset: usize);
-    /// bss 段起始地址
-    fn sbss();
-    /// bss 段结束地址
-    fn ebss();
-=======
+
 /// 内核入口。
 ///
 /// # Safety
@@ -67,7 +30,6 @@
         main = sym primary_rust_main,
         options(noreturn)
     )
->>>>>>> c7e10d3e
 }
 
 /// 副核入口。此前副核被 SBI 阻塞。
@@ -93,45 +55,6 @@
 /// 主核启动。
 extern "C" fn primary_rust_main(hartid: usize, device_tree_paddr: usize) -> ! {
     // 清零 bss 段
-<<<<<<< HEAD
-    let len = (ebss as usize - sbss as usize) / core::mem::size_of::<usize>();
-    unsafe { core::slice::from_raw_parts_mut(sbss as *mut usize, len) }.fill(0);
-
-    // 内核的 GiB 页物理页号
-    let start_ppn = ((_start as usize) & GIB_MASK) >> KIB_BITS;
-    // 内核 GiB 物理页帧在 GiB 页表中的序号
-    let trampoline_pte_index = (_start as usize) >> GIB_BITS;
-    let mut pte_index = (PHYSICAL_MEMORY_OFFSET & SV39_MASK) >> GIB_BITS;
-    // 容纳内核的页表项
-    let pte = (start_ppn << 10) | DAGXWRV;
-
-    // 构造启动页表
-    // # TODO d1 c906 有扩展 63:59 位的页表项属性
-    // #.quad (1 << 62) | (1 << 61) | (1 << 60) | (0x40000 << 10) | 0xef
-    unsafe {
-        *BOOT_PAGE_TABLE.0.get_unchecked_mut(trampoline_pte_index) = pte;
-        let mut page = DAGXWRV;
-        while pte_index < 512 {
-            *BOOT_PAGE_TABLE.0.get_unchecked_mut(pte_index) = page;
-            page += 1 << (GIB_BITS + 10 - KIB_BITS);
-            pte_index += 1;
-        }
-    }
-    usize::from_str(core::env!("SMP")).expect("can't parse SMP as usize.");
-    // 启动副核
-    let start;
-    let end;
-    cfg_if! {
-        if #[cfg(feature = "board_fu740")] {
-            start = 1;
-            end = 5;
-        } else {
-            start = 0;
-            end = usize::from_str(core::env!("SMP")).expect("can't parse SMP as usize.");
-        }
-    }
-    for id in start..end {
-=======
     zero_bss();
     // 使能启动页表
     let sstatus = unsafe {
@@ -147,10 +70,17 @@
     );
 
     // 启动副核
+    let start;
+    cfg_if! {
+        if #[cfg(feature = "board_fu740")] {
+            start = 1;
+        } else {
+            start = 0;
+        }
+    }
     let smp = parse_smp(device_tree_paddr);
     println!("smp = {smp}");
-    for id in 0..smp {
->>>>>>> c7e10d3e
+    for id in start..smp {
         if id != hartid {
             println!("hart{id} is booting...");
             let err_code = hart_start(
