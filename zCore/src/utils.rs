#![allow(dead_code)]
#![allow(unused_variables)]

use alloc::{collections::BTreeMap, string::String, sync::Arc};
use zircon_object::object::KernelObject;
use zircon_object::task::Process;

#[derive(Debug)]
pub struct BootOptions {
    pub cmdline: String,
    pub log_level: String,
    #[cfg(feature = "linux")]
    pub root_proc: String,
}

fn parse_cmdline(cmdline: &str) -> BTreeMap<&str, &str> {
    let mut options = BTreeMap::new();
    for opt in cmdline.split(':') {
        // parse "key=value"
        let mut iter = opt.trim().splitn(2, '=');
        if let Some(key) = iter.next() {
            if let Some(value) = iter.next() {
                options.insert(key.trim(), value.trim());
            }
        }
    }
    options
}

pub fn boot_options() -> BootOptions {
    cfg_if! {
        if #[cfg(feature = "libos")] {
            let args = std::env::args().collect::<Vec<_>>();
            if args.len() < 2 {
                #[cfg(feature = "linux")]
                println!("Usage: {} PROGRAM", args[0]);
                #[cfg(feature = "zircon")]
                println!("Usage: {} ZBI_FILE [CMDLINE]", args[0]);
                std::process::exit(-1);
            }

            let (cmdline, log_level) = if cfg!(feature = "zircon") {
                let cmdline = args.get(2).cloned().unwrap_or_default();
                let options = parse_cmdline(&cmdline);
                let log_level = String::from(*options.get("LOG").unwrap_or(&""));
                (cmdline, log_level)
            } else {
                (String::new(), std::env::var("LOG").unwrap_or_default())
            };
            BootOptions {
                cmdline,
                log_level,
                #[cfg(feature = "linux")]
                root_proc: args[1..].join("?"),
            }
        } else {
            use alloc::string::ToString;
            let cmdline = kernel_hal::boot::cmdline();
            let options = parse_cmdline(&cmdline);
            BootOptions {
                cmdline: cmdline.clone(),
                log_level: options.get("LOG").unwrap_or(&"").to_string(),
                #[cfg(feature = "linux")]
<<<<<<< HEAD
                root_proc: String::from(*options.get("ROOTPROC").unwrap_or(&"/bin/busybox?sh")),
=======
                root_proc: options.get("ROOTPROC").unwrap_or(&"/bin/busybox?sh").to_string(),
>>>>>>> c7e10d3e
            }
        }
    }
}

fn check_exit_code(proc: Arc<Process>) -> i32 {
    let code = proc.exit_code().unwrap_or(-1);
    if code != 0 {
        error!(
            "process {:?}({}) exited with code {:?}",
            proc.name(),
            proc.id(),
            code
        );
    } else {
        info!(
            "process {:?}({}) exited with code 0",
            proc.name(),
            proc.id()
        )
    }
    code as i32
}

#[cfg(feature = "libos")]
pub fn wait_for_exit(proc: Option<Arc<Process>>) -> ! {
    let exit_code = if let Some(proc) = proc {
        let future = async move {
            use zircon_object::object::Signal;
            let object: Arc<dyn KernelObject> = proc.clone();
            let signal = if cfg!(any(feature = "linux", feature = "baremetal-test")) {
                Signal::PROCESS_TERMINATED
            } else {
                Signal::USER_SIGNAL_0
            };
            object.wait_signal(signal).await;
            check_exit_code(proc)
        };

        // If the graphic mode is on, run the process in another thread.
        #[cfg(feature = "graphic")]
        let future = {
            let handle = async_std::task::spawn(future);
            kernel_hal::libos::run_graphic_service();
            handle
        };

        async_std::task::block_on(future)
    } else {
        warn!("No process to run, exit!");
        0
    };
    std::process::exit(exit_code);
}

#[cfg(not(feature = "libos"))]
pub fn wait_for_exit(proc: Option<Arc<Process>>) -> ! {
    kernel_hal::timer::timer_enable();
    info!("executor run!");
    loop {
        #[cfg(target_arch = "aarch64")]
        let has_task = executor_origin::run_until_idle();
        #[cfg(not(target_arch = "aarch64"))]
        let has_task = executor::run_until_idle();
        if cfg!(feature = "baremetal-test") && !has_task {
            proc.map(check_exit_code);
            kernel_hal::cpu::reset();
        }
    }
}<|MERGE_RESOLUTION|>--- conflicted
+++ resolved
@@ -61,11 +61,7 @@
                 cmdline: cmdline.clone(),
                 log_level: options.get("LOG").unwrap_or(&"").to_string(),
                 #[cfg(feature = "linux")]
-<<<<<<< HEAD
-                root_proc: String::from(*options.get("ROOTPROC").unwrap_or(&"/bin/busybox?sh")),
-=======
                 root_proc: options.get("ROOTPROC").unwrap_or(&"/bin/busybox?sh").to_string(),
->>>>>>> c7e10d3e
             }
         }
     }
